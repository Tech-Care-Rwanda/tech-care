--- conflicted
+++ resolved
@@ -2,22 +2,14 @@
 
 import * as React from "react"
 import Link from "next/link"
-<<<<<<< HEAD
-import { Menu, X, User, LogOut, Settings, Bell } from "lucide-react"
+import { Menu, X, User, LogOut, Settings, Bell, ChevronDown } from "lucide-react"
 import { cn, UserRole, Language } from "@/lib/utils"
-=======
-import { Menu, X, User, LogOut, Settings, Bell, ChevronDown } from "lucide-react"
-import { UserRole, Language } from "@/lib/utils"
->>>>>>> bca4b47b
 import { Button } from "@/components/ui/button"
 import { Avatar, AvatarFallback, AvatarImage } from "@/components/ui/avatar"
 import { Separator } from "@/components/ui/separator"
 import { LanguageSwitcher } from "@/components/ui/language-switcher"
-<<<<<<< HEAD
 import { useAuth } from "@/lib/contexts/AuthContext"
-=======
 import { DropdownMenu, DropdownMenuTrigger, DropdownMenuContent, DropdownMenuItem, DropdownMenuSeparator } from "@/components/ui/dropdown-menu"
->>>>>>> bca4b47b
 
 interface HeaderProps {
   userType?: UserRole
@@ -53,7 +45,6 @@
   const { user, isAuthenticated, logout } = useAuth()
   const [isMobileMenuOpen, setIsMobileMenuOpen] = React.useState(false)
   const [currentLang, setCurrentLang] = React.useState<Language>("en")
-  const [isProfileDropdownOpen, setIsProfileDropdownOpen] = React.useState(false)
 
   // Use auth context user role, fallback to prop
   const effectiveUserType = user?.role || userType
@@ -82,47 +73,25 @@
 
   const navItems = effectiveUserType ? navigationItems[effectiveUserType] : navigationItems.guest
 
-  // Close dropdowns when clicking outside
-  React.useEffect(() => {
-    const handleClickOutside = (event: MouseEvent) => {
-      const target = event.target as HTMLElement
-      if (!target.closest('[data-profile-dropdown]')) {
-        setIsProfileDropdownOpen(false)
-      }
-    }
-
-    if (isProfileDropdownOpen) {
-      document.addEventListener('click', handleClickOutside)
-      return () => document.removeEventListener('click', handleClickOutside)
-    }
-  }, [isProfileDropdownOpen])
-
-  // Handle escape key to close mobile menu and dropdowns
+  // Handle escape key to close mobile menu
   React.useEffect(() => {
     const handleEscapeKey = (event: KeyboardEvent) => {
       if (event.key === 'Escape') {
         if (isMobileMenuOpen) {
           setIsMobileMenuOpen(false)
         }
-        if (isProfileDropdownOpen) {
-          setIsProfileDropdownOpen(false)
-        }
       }
     }
 
     document.addEventListener('keydown', handleEscapeKey)
     return () => document.removeEventListener('keydown', handleEscapeKey)
-  }, [isMobileMenuOpen, isProfileDropdownOpen])
-
-  const handleLanguageChange = (newLang: Language) => {
-    setCurrentLang(newLang)
-  }
+  }, [isMobileMenuOpen])
 
   return (
     <header className={cn(
       "sticky top-0 z-50 w-full",
-      variant === "transparent" 
-        ? "bg-transparent border-none" 
+      variant === "transparent"
+        ? "bg-transparent border-none"
         : "border-b bg-background/95 backdrop-blur supports-[backdrop-filter]:bg-background/60"
     )}>
       <div className="container mx-auto px-4 sm:px-6 lg:px-8">
@@ -160,21 +129,12 @@
 
           {/* Right side actions */}
           <div className="flex items-center space-x-4">
-<<<<<<< HEAD
-            {/* Language Switcher */}
-            <div className="hidden sm:flex">
+            {/* Language Switcher with Globe Icon */}
+            <div className="hidden sm:block">
               <LanguageSwitcher
                 currentLanguage={currentLang}
                 onLanguageChange={handleLanguageChange}
-                variant="dropdown"
-=======
-            {/* Language Switcher with Globe Icon */}
-            <div className="hidden sm:block">
-              <LanguageSwitcher 
-                currentLanguage={currentLang}
-                onLanguageChange={handleLanguageChange}
                 variant="button"
->>>>>>> bca4b47b
               />
             </div>
 
@@ -187,139 +147,61 @@
                     3
                   </span>
                 </Button>
-                
-<<<<<<< HEAD
-                <div className="relative" data-profile-dropdown>
-                  <button 
-                    className="flex items-center space-x-2 cursor-pointer hover:bg-muted/50 rounded-lg p-2 transition-colors"
-                    onClick={() => setIsProfileDropdownOpen(!isProfileDropdownOpen)}
-                    aria-label="User menu"
-                    aria-expanded={isProfileDropdownOpen}
-                    aria-haspopup="menu"
-                    aria-controls="profile-dropdown-menu"
-                  >
-                    <Avatar className="h-8 w-8">
-                      <AvatarImage src={user?.avatar || "/placeholder-avatar.jpg"} />
-                      <AvatarFallback>
-                        {user?.name.split(' ').map(n => n[0]).join('').toUpperCase() || "U"}
-                      </AvatarFallback>
-                    </Avatar>
-                    <div className="hidden lg:block">
-                      <p className={cn(
-                        "text-sm font-medium",
-                        variant === "transparent" ? "text-white" : "text-foreground"
-                      )}>{user?.name || "User"}</p>
-                      <p className={cn(
-                        "text-xs capitalize",
-                        variant === "transparent" ? "text-gray-200" : "text-muted-foreground"
-                      )}>{user?.role}</p>
-                    </div>
-                  </button>
-                  
-                  {/* Profile Dropdown */}
-                  {isProfileDropdownOpen && (
-                    <div 
-                      id="profile-dropdown-menu"
-                      className="absolute right-0 top-full mt-2 w-64 bg-background border rounded-lg shadow-lg z-[60]"
-                      role="menu"
-                      aria-labelledby="user-menu-button"
-                    >
-                      <div className="p-4 border-b">
-                        <div className="flex items-center space-x-3">
-                          <Avatar className="h-12 w-12">
-                            <AvatarImage src={user?.avatar || "/placeholder-avatar.jpg"} />
-                            <AvatarFallback>
-                              {user?.name.split(' ').map(n => n[0]).join('').toUpperCase() || "U"}
-                            </AvatarFallback>
-                          </Avatar>
-                          <div>
-                            <p className="font-medium">{user?.name || "User"}</p>
-                            <p className="text-sm text-muted-foreground">{user?.email || ""}</p>
-                            <p className="text-xs text-red-600 capitalize font-medium">{user?.role}</p>
-                          </div>
-                        </div>
-                      </div>
-                      
-                      <div className="p-2" role="none">
-                        <Button variant="ghost" className="w-full justify-start" asChild>
-                          <Link href="/dashboard/profile" role="menuitem" onClick={() => setIsProfileDropdownOpen(false)}>
-                            <User className="mr-2 h-4 w-4" />
-                            View Profile
-                          </Link>
-                        </Button>
-                        <Button variant="ghost" className="w-full justify-start" asChild>
-                          <Link href="/dashboard" role="menuitem" onClick={() => setIsProfileDropdownOpen(false)}>
-                            <Settings className="mr-2 h-4 w-4" />
-                            Dashboard
-                          </Link>
-                        </Button>
-                        <Button variant="ghost" className="w-full justify-start" role="menuitem">
-                          <Settings className="mr-2 h-4 w-4" />
-                          Settings
-                        </Button>
-                        <Separator className="my-2" />
-                        <Button 
-                          variant="ghost" 
-                          className="w-full justify-start text-destructive" 
-                          role="menuitem"
-                          onClick={() => {
-                            logout()
-                            setIsProfileDropdownOpen(false)
-                          }}
-                        >
-                          <LogOut className="mr-2 h-4 w-4" />
-                          Logout
-                        </Button>
-                      </div>
-                    </div>
-                  )}
-                </div>
-=======
-                {/* Profile Dropdown */}
+
+                {/* Profile Dropdown using shadcn DropdownMenu with auth integration */}
                 <DropdownMenu>
                   <DropdownMenuTrigger asChild>
                     <Button variant="ghost" className="flex items-center space-x-2 hover:bg-accent">
                       <Avatar className="h-8 w-8">
-                        <AvatarImage src="/placeholder-avatar.jpg" />
+                        <AvatarImage src={user?.avatar || "/placeholder-avatar.jpg"} />
                         <AvatarFallback>
-                          {userType === "customer" ? "C" : userType === "technician" ? "T" : "A"}
+                          {user?.name ? user.name.split(' ').map(n => n[0]).join('').toUpperCase() : "U"}
                         </AvatarFallback>
                       </Avatar>
                       <div className="hidden lg:block text-left">
-                        <p className="text-sm font-medium">John Doe</p>
-                        <p className="text-xs text-muted-foreground capitalize">{userType}</p>
+                        <p className={cn(
+                          "text-sm font-medium",
+                          variant === "transparent" ? "text-white" : "text-foreground"
+                        )}>{user?.name || "User"}</p>
+                        <p className={cn(
+                          "text-xs capitalize",
+                          variant === "transparent" ? "text-gray-200" : "text-muted-foreground"
+                        )}>{user?.role}</p>
                       </div>
                       <ChevronDown className="h-4 w-4 text-muted-foreground" />
                     </Button>
                   </DropdownMenuTrigger>
                   <DropdownMenuContent className="w-56">
-                    <DropdownMenuItem>
+                    <DropdownMenuItem onClick={() => window.location.href = '/dashboard/profile'}>
                       <User className="mr-2 h-4 w-4" />
                       <span>Profile</span>
                     </DropdownMenuItem>
-                    <DropdownMenuItem>
+                    <DropdownMenuItem onClick={() => window.location.href = '/dashboard'}>
+                      <Settings className="mr-2 h-4 w-4" />
+                      <span>Dashboard</span>
+                    </DropdownMenuItem>
+                    <DropdownMenuItem onClick={() => window.location.href = '/dashboard/settings'}>
                       <Settings className="mr-2 h-4 w-4" />
                       <span>Settings</span>
                     </DropdownMenuItem>
                     <DropdownMenuSeparator />
-                    <DropdownMenuItem>
+                    <DropdownMenuItem onClick={logout}>
                       <LogOut className="mr-2 h-4 w-4" />
                       <span>Log out</span>
                     </DropdownMenuItem>
                   </DropdownMenuContent>
                 </DropdownMenu>
->>>>>>> bca4b47b
               </div>
             ) : (
               /* Guest Actions */
               <div className="flex items-center space-x-2">
-                <Button 
-                  variant="ghost" 
-                  asChild 
+                <Button
+                  variant="ghost"
+                  asChild
                   className={cn(
                     "hidden sm:inline-flex",
-                    variant === "transparent" 
-                      ? "text-white hover:bg-white/10 hover:text-white" 
+                    variant === "transparent"
+                      ? "text-white hover:bg-white/10 hover:text-white"
                       : ""
                   )}
                 >
@@ -337,8 +219,8 @@
               size="icon"
               className={cn(
                 "md:hidden",
-                variant === "transparent" 
-                  ? "text-white hover:bg-white/10 hover:text-white" 
+                variant === "transparent"
+                  ? "text-white hover:bg-white/10 hover:text-white"
                   : ""
               )}
               onClick={() => setIsMobileMenuOpen(!isMobileMenuOpen)}
@@ -359,12 +241,12 @@
       {/* Mobile Navigation Overlay */}
       {isMobileMenuOpen && (
         <div className="fixed inset-0 z-50 md:hidden">
-          <div 
-            className="fixed inset-0 bg-black/20" 
+          <div
+            className="fixed inset-0 bg-black/20"
             onClick={() => setIsMobileMenuOpen(false)}
             aria-hidden="true"
           />
-          <div 
+          <div
             id="mobile-navigation"
             className="fixed right-0 top-0 h-full w-full max-w-sm bg-background p-6 shadow-lg"
             role="dialog"
@@ -382,9 +264,9 @@
                 <X className="h-5 w-5" />
               </Button>
             </div>
-            
+
             <Separator className="my-4" />
-            
+
             <nav className="space-y-4">
               {navItems.map((item) => (
                 <Link
@@ -396,7 +278,7 @@
                   {item.label}
                 </Link>
               ))}
-              
+
               {!isAuthenticated && (
                 <>
                   <Separator className="my-4" />
@@ -410,7 +292,7 @@
                   </div>
                 </>
               )}
-              
+
               {isAuthenticated && (
                 <>
                   <Separator className="my-4" />
@@ -419,8 +301,8 @@
                       <Settings className="mr-2 h-4 w-4" />
                       Settings
                     </Button>
-                    <Button 
-                      variant="ghost" 
+                    <Button
+                      variant="ghost"
                       className="w-full justify-start text-destructive"
                       onClick={() => {
                         logout()
@@ -435,15 +317,11 @@
               )}
 
               <Separator className="my-4" />
-              
+
               {/* Mobile Language Switcher */}
               <div className="space-y-2">
                 <p className="text-sm font-medium text-muted-foreground">Language</p>
-<<<<<<< HEAD
                 <LanguageSwitcher
-=======
-                <LanguageSwitcher 
->>>>>>> bca4b47b
                   currentLanguage={currentLang}
                   onLanguageChange={handleLanguageChange}
                   variant="dropdown"
