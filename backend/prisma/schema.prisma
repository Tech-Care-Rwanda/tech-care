--- conflicted
+++ resolved
@@ -6,6 +6,7 @@
 
 generator client {
   provider = "prisma-client-js"
+  output   = "../generated/prisma"
 }
 
 datasource db {
@@ -29,28 +30,6 @@
 
 // Enum for booking status
 enum BookingStatus {
-<<<<<<< HEAD
-  PENDING
-  CONFIRMED
-  IN_PROGRESS
-  COMPLETED
-  CANCELLED
-  REJECTED
-}
-
-// Enum for service categories
-enum ServiceCategory {
-  COMPUTER_REPAIR
-  LAPTOP_REPAIR
-  PHONE_REPAIR
-  TABLET_REPAIR
-  NETWORK_SETUP
-  SOFTWARE_INSTALLATION
-  DATA_RECOVERY
-  VIRUS_REMOVAL
-  HARDWARE_UPGRADE
-  CONSULTATION
-=======
   CART          // Initial state when customer adds to cart
   CONFIRMED     // After customer confirms booking
   SCHEDULED     // When technician accepts and schedules
@@ -81,7 +60,6 @@
   AFTERNOON
   EVENING
   LUNCH_BREAK
->>>>>>> 63d83629
 }
 
 //Main user model
@@ -99,16 +77,10 @@
   // Relations
   technicianDetails TechnicianDetails?
   passwordResetTokens PasswordResetToken[]
-<<<<<<< HEAD
-  customerBookings Booking[] @relation("CustomerBookings")
-  technicianBookings Booking[] @relation("TechnicianBookings")
-  technicianAvailability TechnicianAvailability[]
-=======
   bookings Booking[] // Customer bookings
   reviews Review[]   // Reviews given by customers
   receivedReviews Review[] @relation("TechnicianReviews") // Reviews received by technicians
   locations Location[] // Customer addresses
->>>>>>> 63d83629
 
   @@index([email])
   @@index([role])
@@ -127,10 +99,7 @@
   // Foreign key relationship
   user Users @relation(fields: [userId], references: [id], onDelete: Cascade)
 
-<<<<<<< HEAD
-=======
   @@index([userId])
->>>>>>> 63d83629
   @@map("password_reset_tokens")
 }
 
@@ -176,33 +145,12 @@
   // Foreign key relationship
   user Users @relation(fields: [userId], references: [id], onDelete: Cascade)
 
-<<<<<<< HEAD
-  @@map("technician_details")
-}
-
-// Booking model
-model Booking {
-  id          Int      @id @default(autoincrement())
-  customerId  Int
-  technicianId Int?
-  title       String
-  description String
-  category    ServiceCategory
-  status      BookingStatus @default(PENDING)
-  scheduledAt DateTime?
-  completedAt DateTime?
-  estimatedHours Int?
-  actualHours Int?
-  location    String
-  price       Decimal? @db.Decimal(10,2)
-  notes       String?
-=======
   // Many-to-many relationship with services (technicians create services)
   services Service[]
-  
+
   // Technician availability schedule
   availabilities TechnicianAvailability[]
-  
+
   // Bookings for this technician
   bookings Booking[]
 
@@ -237,37 +185,12 @@
   isActive    Boolean  @default(true)
   isBookable  Boolean  @default(true) // false for lunch break
   duration    Int      /// Duration in minutes (120 for 2 hours)
->>>>>>> 63d83629
   createdAt   DateTime @default(now())
   updatedAt   DateTime @updatedAt
 
   // Relations
-<<<<<<< HEAD
-  customer Users @relation("CustomerBookings", fields: [customerId], references: [id], onDelete: Cascade)
-  technician Users? @relation("TechnicianBookings", fields: [technicianId], references: [id], onDelete: SetNull)
-
-  @@map("bookings")
-}
-
-// Technician Availability model
-model TechnicianAvailability {
-  id          Int      @id @default(autoincrement())
-  technicianId Int
-  dayOfWeek   Int      // 0 = Sunday, 1 = Monday, etc.
-  startTime   String   // "09:00"
-  endTime     String   // "17:00"
-  isAvailable Boolean  @default(true)
-  createdAt   DateTime @default(now())
-  updatedAt   DateTime @updatedAt
-
-  // Relations
-  technician Users @relation(fields: [technicianId], references: [id], onDelete: Cascade)
-
-  @@unique([technicianId, dayOfWeek])
-  @@map("technician_availability")
-=======
   technicianAvailabilities TechnicianAvailability[]
-  
+
   @@index([isActive])
   @@index([isBookable])
   @@map("time_slots")
@@ -288,11 +211,11 @@
 
   // Many-to-many relationship with technicians (who created/offer this service)
   technicians TechnicianDetails[]
-  
+
   // Bookings for this service
   bookings Booking[]
 
- 
+
   @@map("services")
 }
 
@@ -310,7 +233,7 @@
   // Foreign key relationships
   technician TechnicianDetails @relation(fields: [technicianId], references: [id], onDelete: Cascade)
   timeSlot   TimeSlot @relation(fields: [timeSlotId], references: [id], onDelete: Cascade)
-  
+
   // Booking that occupies this slot (if any)
   booking Booking?
 
@@ -328,20 +251,20 @@
   serviceId         Int
   locationId        Int?        // Optional location for the service
   availabilityId    Int       @unique // Links to specific availability slot
-  
+
   // Booking details
   scheduledDate     DateTime?   // When the service is scheduled
   duration          Int         // Duration in minutes (from time slot)
   totalPrice        Decimal     @db.Decimal(10, 2)
-  
+
   // Status and timestamps
   status            BookingStatus @default(CART)
   cartExpiresAt     DateTime?   // Cart expires after 2 hours
-  
+
   // Additional details
   customerNotes     String?     // Special instructions from customer
   technicianNotes   String?     // Notes from technician
-  
+
   createdAt         DateTime    @default(now())
   updatedAt         DateTime    @updatedAt
   confirmedAt       DateTime?   // When customer confirmed booking
@@ -356,8 +279,8 @@
   service      Service @relation(fields: [serviceId], references: [id], onDelete: Cascade)
   location     Location? @relation(fields: [locationId], references: [id], onDelete: SetNull)
   availability TechnicianAvailability @relation(fields: [availabilityId], references: [id])
-  
-  
+
+
   review  Review?
 
   @@index([customerId])
@@ -376,12 +299,12 @@
 //   amount        Decimal       @db.Decimal(10, 2)
 //   currency      String        @default("USD")
 //   status        PaymentStatus @default(PENDING)
-  
+
 //   // Payment gateway details
 //   paymentMethod String?       // credit_card, paypal, etc.
 //   transactionId String?       // Payment gateway transaction ID
 //   gatewayResponse Json?       // Store gateway response for debugging
-  
+
 //   createdAt     DateTime      @default(now())
 //   updatedAt     DateTime      @updatedAt
 //   paidAt        DateTime?     // When payment was successful
@@ -405,7 +328,7 @@
   technicianId Int
   rating       Int      // 1-5 stars
   comment      String?
-  
+
   createdAt    DateTime @default(now())
   updatedAt    DateTime @updatedAt
 
@@ -418,5 +341,4 @@
   @@index([customerId])
   @@index([technicianId])
   @@map("reviews")
->>>>>>> 63d83629
 }